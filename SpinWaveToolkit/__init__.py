--- conflicted
+++ resolved
@@ -106,18 +106,10 @@
 from .core._class_SingleLayerNumeric import *
 from .core._class_SingleLayerSCcoupled import *
 from .core._class_DoubleLayerNumeric import *
-<<<<<<< HEAD
 from .core._class_BulkPolariton import *
-=======
 from .core._class_ObjectiveLens import *
->>>>>>> 05128231
 
 
-<<<<<<< HEAD
-# this is for testing (to avoid pylint and Pycharm warnings)
-# (might be removed in the future)
-# __all__ = ["helpers", *core._class_Material.__all__]
-=======
 __version__ = "1.0.1"
 __all__ = [
     "helpers",
@@ -131,5 +123,4 @@
     "ObjectiveLens",
 ]
 # if you add __all__ lists to all files, you can use wildcard imports and do not
-#   worry about re-importing also stuff like numpy as e.g. `SWT.np` as `np` :D
->>>>>>> 05128231
+#   worry about re-importing also stuff like numpy as e.g. `SWT.np` as `np` :D