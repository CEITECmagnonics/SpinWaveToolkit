"""
Place for all helping functions and constants in this module.
"""

import numpy as np

<<<<<<< HEAD
MU0 = 1.25663706127e-6  # (N/A^2) permeability of vacuum
KB = 1.38064852e-23  # (J/K) Boltzmann constant
HBAR = 1.054571817e-34  # (J s) reduced Planck constant
=======
MU0 = 4 * np.pi * 1e-7  # Magnetic permeability
KB = 1.38064852e-23 # J/K Boltzmann constant
HBAR = 1.0545718e-34 # J s Planck constant
>>>>>>> 3f6038b9

__all__ = [
    "MU0",
    "KB",
    "HBAR",
    "distBE",
    "wavenumber2wavelength",
    "wavelength2wavenumber",
    "wrapAngle",
    "roots",
]


def wavenumber2wavelength(wavenumber):
    """Convert wavelength to wavenumber.
    lambda = 2*pi/k

    Parameters
    ----------
    wavenumber : float or array_like
        (rad/m) wavenumber of the wave.

    Returns
    -------
    wavelength : float or ndarray
        (m) corresponding wavelength.

    See also
    --------
    wavelength2wavenumber
    """
    return 2 * np.pi / np.array(wavenumber)


def wavelength2wavenumber(wavelength):
    """Convert wavenumber to wavelength.
    k = 2*pi/lambda

    Parameters
    ----------
    wavelength : float or ndarray
        (m) wavelength of the wave.

    Returns
    -------
    wavenumber : float or ndarray
        (rad/m) wavenumber of the corresponding wavelength.

    See also
    --------
    wavenumber2wavelength
    """
    return 2 * np.pi / np.array(wavelength)


def wrapAngle(angle):
    """Wrap angle in radians to range [0, 2*np.pi).

    Parameters
    ----------
    angle : float or array_like
        (rad) angle to wrap.

    Returns
    -------
    wrapped_angle : float or ndarray
        (rad) angle wrapped to [0, 2*np.pi).
    """
    # return np.mod(angle + np.pi, 2 * np.pi) - np.pi
    return np.mod(angle, 2 * np.pi)

def distBE(w, temp=300, mu=-1e12*2*np.pi*HBAR):
    """Returns Bose-Einstein distribution for
    given chemical potential and temperature

    Parameters
    ----------
    f : float
        (rad Hz) angular frequency
    temp : float
        (K) temperature
    mu : float
        (J) chemical potential

    Returns
    -------
    BEdist : float or ndarray
        Bose-Einstein distribution in dependance to frequency
    """
    return 1./(np.exp((HBAR*(abs(w)) - mu)/(KB*temp))-1)


def distBE(w, temp=300, mu=-1e12 * 2 * np.pi * HBAR):
    """Returns Bose-Einstein distribution for given chemical potential
    and temperature.

    Parameters
    ----------
    w : float
        (rad Hz) angular frequency.
    temp : float
        (K) temperature.
    mu : float
        (J) chemical potential.

    Returns
    -------
    BEdist : float or ndarray
        Bose-Einstein distribution in dependance to frequency.
    """
    return 1.0 / (np.exp((HBAR * (abs(w)) - mu) / (KB * temp)) - 1)


def rootsearch(f, a, b, dx, args=()):
    """Search for a root of a continuous function within an
    interval [a, b].

    This function is used as a preliminary search with coarse
    sampling.  Precise position of the root can be found with
    a more efficient method, e.g. bisection.

    Searches from `a` to `b`, stops on first identified root.

    Parameters
    ----------
    f : callable
        Function to evaluate, f(x, *args).
    a, b : float
        (x units) left and right boundaries of the interval to search.
    dx : float
        (x units) stepsize of evaluation points.
    args : list, optional
        List of arguments to be passed to `f`.

    Returns
    -------
    x1, x2 : float or None
        (x units) left and right boundaries of size `stepsize`
        containing a root.
        Returns (None, None) if no roots found.

    See also
    --------
    roots, bisect
    """
    x1 = a
    f1 = f(a, *args)
    x2 = a + dx
    f2 = f(x2, *args)
    while f1 * f2 > 0.0:
        if x1 >= b:
            return None, None
        x1 = x2
        f1 = f2
        x2 = x1 + dx
        f2 = f(x2, *args)
    return x1, x2


def bisect(f, x1, x2, epsilon=1e-9, args=()):
    """Simple bisection method of root finding.

    Must contain only one root in the given interval!

    Parameters
    ----------
    f : callable
        Function to evaluate, f(x, *args).
    x1, x2 : float
        (x units) left and right boundaries of the interval to search.
    epsilon : float, default 1.0e-9
        (x units) tolerance of the to-be-found root.
    args : list, optional
        List of arguments to be passed to `f`.

    Returns
    -------
    x3 : float or None
        (x units) the root.  Returns None if `x1 * x2 > 0`.

    See also
    --------
    roots, rootsearch
    """
    f1 = f(x1, *args)
    if f1 == 0.0:
        return x1
    f2 = f(x2, *args)
    if f2 == 0.0:
        return x2
    if f1 * f2 > 0.0:
        print("Root is not bracketed! (The interval is probably not correct.)")
        return None

    x3 = x1
    while np.abs(x1 - x2) > epsilon:
        x3 = 0.5 * (x1 + x2)
        f3 = f(x3, *args)
        if f3 == 0.0:
            break
        if f2 * f3 < 0.0:
            x1 = x3
            # f1 = f3  # not needed
        else:
            x2 = x3
            f2 = f3
    return x3


def roots(f, a, b, dx=1e-3, eps=1e-9, args=()):
    """Find all roots of a continuous function `f(x, *args)` within a
    given interval `[a, b]`.

    Detects all roots spaced at least by `dx` with a precision
    given by `eps`.

    For optimal performance, normalize `dx` and `eps` to the scale
    of your input.  In case it didn't find all expected roots, try
    decreasing `dx`, but note that it can extend the calculation time
    significantly.

    Parameters
    ----------
    f : callable
        Function to evaluate, f(x, *args).
    a, b : float
        (x units) left and right boundaries of the interval to search.
    dx : float
        (x units) stepsize of evaluation points (coarse search).
    eps : float, default 1.0e-9
        (x units) tolerance of the to-be-found roots (fine search).
    args : list, optional
        List of arguments to be passed to `f`.

    Returns
    -------
    xs : list[float]
        (x units) list of all found roots.

    See also
    --------
    bisect, rootsearch
    """
    xs = []
    while 1:
        x1, x2 = rootsearch(f, a, b, dx, args)
        if x1 is None and x2 is None:  # no more roots
            break
        if x1 is None and x2 is not None:  # probably a divergence point
            a = x2
            continue  # skip this region and continue from next one
        a = x2
        root = bisect(f, x1, x2, eps, args)
        if root is not None:
            xs.append(root)
    # return xs
    return np.round(xs, -np.log10(eps).astype(int))<|MERGE_RESOLUTION|>--- conflicted
+++ resolved
@@ -4,15 +4,9 @@
 
 import numpy as np
 
-<<<<<<< HEAD
 MU0 = 1.25663706127e-6  # (N/A^2) permeability of vacuum
 KB = 1.38064852e-23  # (J/K) Boltzmann constant
 HBAR = 1.054571817e-34  # (J s) reduced Planck constant
-=======
-MU0 = 4 * np.pi * 1e-7  # Magnetic permeability
-KB = 1.38064852e-23 # J/K Boltzmann constant
-HBAR = 1.0545718e-34 # J s Planck constant
->>>>>>> 3f6038b9
 
 __all__ = [
     "MU0",
