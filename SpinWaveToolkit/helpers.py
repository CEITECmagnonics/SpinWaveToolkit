--- conflicted
+++ resolved
@@ -4,16 +4,9 @@
 
 import numpy as np
 
-<<<<<<< HEAD
-MU0 = 4 * np.pi * 1e-7  # Magnetic permeability
-C = 299792458 # m/s Speed of light
-
-
-__all__ = ["MU0", "C", "wavenumber2wavelength", "wavelength2wavenumber", "wrapAngle",
-           "roots"]
-=======
 __all__ = [
     "MU0",
+    "C",
     "KB",
     "HBAR",
     "distBE",
@@ -24,9 +17,9 @@
 ]
 
 MU0 = 1.25663706127e-6  # (N/A^2) permeability of vacuum
+C = 299792458.  # (m/s) Speed of light
 KB = 1.38064852e-23  # (J/K) Boltzmann constant
 HBAR = 1.054571817e-34  # (J s) reduced Planck constant
->>>>>>> 05128231
 
 
 def wavenumber2wavelength(wavenumber):
